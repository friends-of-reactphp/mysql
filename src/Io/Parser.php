<?php

namespace React\MySQL\Io;

use React\MySQL\Commands\AuthenticateCommand;
use React\MySQL\Commands\QueryCommand;
use React\MySQL\Commands\QuitCommand;
use React\MySQL\Exception;
use React\Stream\DuplexStreamInterface;

/**
 * @internal
 */
class Parser
{
    const PHASE_GOT_INIT   = 1;
    const PHASE_AUTH_SENT  = 2;
    const PHASE_AUTH_ERR   = 3;
    const PHASE_HANDSHAKED = 4;

    const RS_STATE_HEADER = 0;
    const RS_STATE_FIELD  = 1;
    const RS_STATE_ROW    = 2;

    const STATE_STANDBY = 0;
    const STATE_BODY    = 1;

    /**
     * Keeps a reference to the command that is currently being processed.
     *
     * The MySQL protocol is inherently sequential, the pending commands will be
     * stored in an `Executor` queue.
     *
     * The MySQL protocol communication starts with the server sending a
     * handshake message, so the current command will be `null` until it's our
     * turn.
     *
     * Similarly, when one command is finished, it will continue processing the
     * next command from the `Executor` queue. If no command is outstanding,
     * this will be reset to the `null` state.
     *
     * @var \React\MySQL\Commands\AbstractCommand|null
     */
    protected $currCommand;

    protected $debug = false;

    protected $state = 0;

    protected $phase = 0;

    public $seq = 0;

    public $warningCount;
    public $message;

    protected $serverVersion;
    protected $threadId;
    protected $scramble;

    protected $serverCaps;
    protected $serverLang;
    protected $serverStatus;

    protected $rsState = 0;
    protected $pctSize = 0;
    protected $resultFields = [];

    protected $insertId;
    protected $affectedRows;

    public $protocalVersion = 0;

    private $buffer;

    protected $connectOptions;

    /**
     * @var \React\Stream\DuplexStreamInterface
     */
    protected $stream;
    /**
     * @var Executor
     */
    protected $executor;

    public function __construct(DuplexStreamInterface $stream, Executor $executor)
    {
        $this->stream   = $stream;
        $this->executor = $executor;

        $this->buffer   = new Buffer();
        $executor->on('new', function () {
            $this->nextRequest();
        });
    }

    public function start()
    {
        $this->stream->on('data', array($this, 'parse'));
        $this->stream->on('close', array($this, 'onClose'));
    }

    public function debug($message)
    {
        if ($this->debug) {
            $bt = \debug_backtrace();
            $caller = \array_shift($bt);
            printf("[DEBUG] <%s:%d> %s\n", $caller['class'], $caller['line'], $message);
        }
    }

    public function parse($data)
    {
        $this->buffer->append($data);
packet:
        if ($this->state === self::STATE_STANDBY) {
            if ($this->buffer->length() < 4) {
                return;
            }

            $this->pctSize = $this->buffer->readInt3();
            //printf("packet size:%d\n", $this->pctSize);
            $this->state = self::STATE_BODY;
            $this->seq = $this->buffer->readInt1() + 1;
        }

        $len = $this->buffer->length();
        if ($len < $this->pctSize) {
            $this->debug('Buffer not enouth, return');

            return;
        }
        $this->state = self::STATE_STANDBY;
        //$this->stream->bufferSize = 4;
        if ($this->phase === 0) {
            $response = $this->buffer->readInt1();
            if ($response === 0xFF) {
                // error packet before handshake means we did not exchange capabilities and error does not include SQL state
                $this->phase   = self::PHASE_AUTH_ERR;

                $code = $this->buffer->readInt2();
                $exception = new Exception($this->buffer->read($this->pctSize - $len + $this->buffer->length()), $code);
                $this->debug(sprintf("Error Packet:%d %s\n", $code, $exception->getMessage()));

                // error during init phase also means we're not currently executing any command
                // simply reject the first outstanding command in the queue (AuthenticateCommand)
                $this->currCommand = $this->executor->dequeue();
                $this->onError($exception);
                return;
            }

            $this->phase = self::PHASE_GOT_INIT;
            $this->protocalVersion = $response;
            $this->debug(sprintf("Protocal Version: %d", $this->protocalVersion));

            $options = &$this->connectOptions;
            $options['serverVersion'] = $this->buffer->readStringNull();
            $options['threadId']      = $this->buffer->readInt4();
            $this->scramble           = $this->buffer->read(8); // 1st part
            $this->buffer->skip(1); // filler
            $options['ServerCaps']    = $this->buffer->readInt2(); // 1st part
            $options['serverLang']    = $this->buffer->readInt1();
            $options['serverStatus']  = $this->buffer->readInt2();
            $options['ServerCaps']   += $this->buffer->readInt2() << 16; // 2nd part
            $this->buffer->skip(11); // plugin length, 6 + 4 filler
            $this->scramble          .= $this->buffer->read(12); // 2nd part
            $this->buffer->skip(1);

            if ($this->connectOptions['ServerCaps'] & Constants::CLIENT_PLUGIN_AUTH) {
                $this->buffer->readStringNull(); // skip authentication plugin name
            }

            // init completed, continue with sending AuthenticateCommand
            $this->nextRequest(true);
        } else {
            $fieldCount = $this->buffer->readInt1();

            if ($fieldCount === 0xFF) {
                // error packet
                $code = $this->buffer->readInt2();
                $this->buffer->skip(6); // skip SQL state
                $exception = new Exception($this->buffer->read($this->pctSize - $len + $this->buffer->length()), $code);
                $this->debug(sprintf("Error Packet:%d %s\n", $code, $exception->getMessage()));

                $this->onError($exception);
                $this->nextRequest();
            } elseif ($fieldCount === 0x00 && $this->rsState !== self::RS_STATE_ROW) {
                // Empty OK Packet terminates a query without a result set (UPDATE, INSERT etc.)
                $this->debug('Ok Packet');

                if ($this->phase === self::PHASE_AUTH_SENT) {
                    $this->phase = self::PHASE_HANDSHAKED;
                }

                $this->affectedRows = $this->buffer->readIntLen();
                $this->insertId     = $this->buffer->readIntLen();
                $this->serverStatus = $this->buffer->readInt2();
                $this->warningCount    = $this->buffer->readInt2();

                $this->message      = $this->buffer->read($this->pctSize - $len + $this->buffer->length());

                $this->debug(sprintf("AffectedRows: %d, InsertId: %d, WarningCount:%d", $this->affectedRows, $this->insertId, $this->warningCount));
                $this->onSuccess();
                $this->nextRequest();
            } elseif ($fieldCount === 0xFE) {
                // EOF Packet
                $this->buffer->skip(4); // warn, status
                if ($this->rsState === self::RS_STATE_ROW) {
                    // finalize this result set (all rows completed)
                    $this->debug('Result set done');

                    $this->onResultDone();
                    $this->nextRequest();
                } else {
                    // move to next part of result set (header->field->row)
                    $this->debug('Result set next part');
                    ++$this->rsState;
                }
            } elseif ($fieldCount === 0x00 && $this->pctSize === 1) {
                // Empty data packet during result set => row with only empty strings
                $this->debug('Result set empty row data');

                $row = array();
                foreach ($this->resultFields as $field) {
                    $row[$field['name']] = '';
                }
                $this->onResultRow($row);
            } else {
                // Data packet
                $this->buffer->prepend($this->buffer->buildInt1($fieldCount));

                if ($this->rsState === self::RS_STATE_HEADER) {
                    $this->debug('Result set header packet');
                    $this->buffer->readIntLen(); // extra
                    $this->rsState = self::RS_STATE_FIELD;
                } elseif ($this->rsState === self::RS_STATE_FIELD) {
                    $this->debug('Result set field packet');
                    $field = [
                        'catalog'   => $this->buffer->readStringLen(),
                        'db'        => $this->buffer->readStringLen(),
                        'table'     => $this->buffer->readStringLen(),
                        'org_table' => $this->buffer->readStringLen(),
                        'name'      => $this->buffer->readStringLen(),
                        'org_name'  => $this->buffer->readStringLen()
                    ];

                    $this->buffer->skip(1); // 0xC0
                    $field['charset']     = $this->buffer->readInt2();
                    $field['length']      = $this->buffer->readInt4();
                    $field['type']        = $this->buffer->readInt1();
                    $field['flags']       = $this->buffer->readInt2();
                    $field['decimals']    = $this->buffer->readInt1();
                    $this->buffer->skip(2); // unused
                    $this->resultFields[] = $field;
                } elseif ($this->rsState === self::RS_STATE_ROW) {
                    $this->debug('Result set row data');
                    $row = [];
                    foreach ($this->resultFields as $field) {
                        $row[$field['name']] = $this->buffer->readStringLen();
                    }
                    $this->onResultRow($row);
                }
            }
        }

        $this->buffer->trim();
        goto packet;
    }

    private function onResultRow($row)
    {
        // $this->debug('row data: ' . json_encode($row));
        $command = $this->currCommand;
        $command->emit('result', array($row));
    }

    private function onError(Exception $error)
    {
        // reject current command with error if we're currently executing any commands
        // ignore unsolicited server error in case we're not executing any commands (connection will be dropped)
        if ($this->currCommand !== null) {
            $command = $this->currCommand;
            $this->currCommand = null;

<<<<<<< HEAD
        $error = new Exception($this->errmsg, $this->errno);
        $error->setCommand($command);
        $this->errmsg = '';
        $this->errno  = 0;
        $command->emit('error', array($error));
=======
            $command->emit('error', array($error));
        }
>>>>>>> 9c1bcff2
    }

    protected function onResultDone()
    {
        $command = $this->currCommand;
        $this->currCommand = null;

        $command->resultFields = $this->resultFields;
        $command->emit('end');

        $this->rsState      = self::RS_STATE_HEADER;
        $this->resultFields = [];
    }

    protected function onSuccess()
    {
        $command = $this->currCommand;
        $this->currCommand = null;

        if ($command instanceof QueryCommand) {
            $command->affectedRows = $this->affectedRows;
            $command->insertId     = $this->insertId;
            $command->warningCount    = $this->warningCount;
            $command->message      = $this->message;
        }
        $command->emit('success');
    }

    public function onClose()
    {
        if ($this->currCommand !== null) {
            $command = $this->currCommand;
            $this->currCommand = null;

            if ($command instanceof QuitCommand) {
                $command->emit('success');
            } else {
                $command->emit('error', array(
                    new \RuntimeException('Connection lost')
                ));
            }
        }
    }

    public function sendPacket($packet)
    {
        return $this->stream->write($this->buffer->buildInt3(\strlen($packet)) . $this->buffer->buildInt1($this->seq++) . $packet);
    }

    protected function nextRequest($isHandshake = false)
    {
        if (!$isHandshake && $this->phase != self::PHASE_HANDSHAKED) {
            return false;
        }

        if ($this->currCommand === null && !$this->executor->isIdle()) {
            $command = $this->executor->dequeue();
            $this->currCommand = $command;

            if ($command instanceof AuthenticateCommand) {
                $this->phase = self::PHASE_AUTH_SENT;
                $this->sendPacket($command->authenticatePacket($this->scramble, $this->buffer));
            } else {
                $this->seq = 0;
                $this->sendPacket($this->buffer->buildInt1($command->getId()) . $command->getSql());
            }
        }

        return true;
    }
}<|MERGE_RESOLUTION|>--- conflicted
+++ resolved
@@ -283,16 +283,9 @@
             $command = $this->currCommand;
             $this->currCommand = null;
 
-<<<<<<< HEAD
-        $error = new Exception($this->errmsg, $this->errno);
-        $error->setCommand($command);
-        $this->errmsg = '';
-        $this->errno  = 0;
-        $command->emit('error', array($error));
-=======
+            $error->setCommand($command);
             $command->emit('error', array($error));
         }
->>>>>>> 9c1bcff2
     }
 
     protected function onResultDone()
